--- conflicted
+++ resolved
@@ -45,17 +45,12 @@
     try:
         out = []
         for anon_element in anon_elements:
-<<<<<<< HEAD
-            el_split = anon_element.split('-')
-            if len(el_split) > 1:
-=======
             # This checks that the given element name is safe for subsequent code to use
             # in paths. For example, an element name of the form "element-A1/../" would
             # not be safe because it could be used to access another path on the server.
             safe_in_paths = re.fullmatch(r"^[a-zA-Z0-9-_]+$", anon_element) is not None
             el_split = anon_element.split('-')
             if len(el_split) > 1 and safe_in_paths:
->>>>>>> 72618f78
                 out.append(reverse_replacement_lookup[el_split[0]] + '-' + '-'.join(el_split[1:]))
             else:
                 out.append(reverse_replacement_lookup[anon_element])
